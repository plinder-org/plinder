--- conflicted
+++ resolved
@@ -672,61 +672,6 @@
 
 
 class Ligand(BaseModel):
-<<<<<<< HEAD
-    pdb_id: str
-    biounit_id: str
-    asym_id: str
-    instance: int
-    ccd_code: str
-    plip_type: str
-    bird_id: str
-    centroid: list[float]
-    smiles: str
-    resolved_smiles: str
-    residue_numbers: list[int] = Field(default_factory=list)
-    rdkit_canonical_smiles: str | None = None
-    molecular_weight: float | None = None
-    crippen_clogp: float | None = None
-    num_rot_bonds: int | None = None
-    num_hbd: int | None = None
-    num_hba: int | None = None
-    num_rings: int | None = None
-    num_heavy_atoms: int | None = None
-    is_covalent: bool = False
-    covalent_linkages: set[str] = Field(default_factory=list)
-    neighboring_residues: dict[str, list[int]] = Field(default_factory=dict)
-    # neighboring_protein_chain_objects: list[Chain] = Field(default_factory=list)
-    neighboring_ligands: list[str] = Field(default_factory=list)
-    interacting_residues: dict[str, list[int]] = Field(default_factory=dict)
-    interacting_ligands: list[str] = Field(default_factory=list)
-    interactions: dict[str, dict[int, list[str]]] = Field(default_factory=dict)
-    neighboring_residue_threshold: float = 6.0
-    neighboring_ligand_threshold: float = 4.0
-    num_neighboring_ppi_atoms_within_4A_of_gap: int | None = None
-    num_neighboring_ppi_atoms_within_8A_of_gap: int | None = None
-    num_missing_ppi_interface_residues: int | None = None
-    num_pli_atoms_within_4A_of_gap: int | None = None
-    num_pli_atoms_within_8A_of_gap: int | None = None
-    num_missing_pli_interface_residues: int | None = None
-    num_resolved_heavy_atoms: int | None = None
-    num_unresolved_heavy_atoms: int | None = None
-    tpsa: float | None = None
-    qed: float | None = None
-    is_ion: bool = False
-    is_lipinski: bool = False
-    is_fragment: bool = False
-    is_oligo: bool = False
-    is_cofactor: bool = False
-    in_artifact_list: bool = False
-    is_artifact: bool = False
-    is_other: bool = False
-    is_invalid: bool = False
-    posebusters_result: dict[str, ty.Any] = Field(default_factory=dict)
-    unique_ccd_code: str | None = None
-    waters: dict[str, list[int]] = Field(default_factory=dict)
-    crystal_contacts: CrystalContacts
-
-=======
     pdb_id: str = Field(
         default_factory=str,
         description="RCSB PDB ID, see https://mmcif.wwpdb.org/dictionaries/mmcif_pdbx_v50.dic/Items/_entry.id.html",
@@ -895,7 +840,6 @@
         default_factory=dict,
         description="__Results from running posebusters with 're-dock'",
     )
->>>>>>> cc7fce6f
     """
     This dataclass defines as system which included a protein-ligand complex
     and it's neighboring ligands and protein residues
@@ -1409,8 +1353,6 @@
         else:
             self.is_artifact = False
 
-<<<<<<< HEAD
-=======
         # reset: artifacts should not count to other ligand class definitions
         if self.is_artifact:
             self.is_ion = False
@@ -1420,7 +1362,6 @@
             self.is_fragment = False
             self.is_covalent = False
 
->>>>>>> cc7fce6f
         # Indicator of whether a ligand type is not any of small molecule (lipinski, frag, coval), ion, cofactor, oligopeptide, oligosaccharide or oligopeptide.
         if not any(
             [
