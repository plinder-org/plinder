# Copyright (c) 2024, Plinder Development Team
# Distributed under the terms of the Apache License 2.0
from __future__ import annotations

import json
from functools import cached_property
from pathlib import Path
from typing import TYPE_CHECKING, Any

import pandas as pd

if TYPE_CHECKING:
    from ost import mol

from biotite.sequence.io.fasta import FastaFile

from plinder.core.index import utils
from plinder.core.scores.links import query_links
from plinder.core.structure.structure import Structure
from plinder.core.utils.cpl import get_plinder_path
from plinder.core.utils.io import (
    download_alphafold_cif_file,
    download_pdb_chain_cif_file,
)
from plinder.core.utils.log import setup_logger
from plinder.core.utils.unpack import get_zips_to_unpack

LOG = setup_logger(__name__)


class PlinderSystem:
    """
    Core class for interacting with a single system and its assets.
    Relies on the entry data to populate the system, system zips
    to obtain structure files, and the linked_structures archive
    for linked structures.
    """

    def __repr__(self) -> str:
        return f"PlinderSystem(system_id={self.system_id})"

    def __init__(
        self,
        *,
        system_id: str,
        prune: bool = True,
    ) -> None:
        self.system_id: str = system_id
        self.prune: bool = prune
        self._entry: dict[str, Any] | None = None
        self._system: dict[str, Any] | None = None
        self._archive: Path | None = None
        self._chain_mapping: dict[str, Any] | None = None
        self._water_mapping: dict[str, Any] | None = None
        self._linked_structures: pd.DataFrame | None = None
        self._linked_archive: Path | None = None

    @property
    def entry(self) -> dict[str, Any] | None:
        """
        Store a reference to the entry JSON for this system

        Returns
        -------
        dict[str, Any] | None
            entry JSON
        """
        if self._entry is None:
            entry_pdb_id = self.system_id.split("__")[0]
            try:
                entry = utils.load_entries(pdb_ids=[entry_pdb_id], prune=self.prune)
                self._entry = entry[entry_pdb_id]
            except KeyError:
                raise ValueError(f"pdb_id={entry_pdb_id} not found in entries")
        return self._entry

    @property
    def system(self) -> dict[str, Any] | None:
        """
        Return the system metadata from the original entry JSON

        Returns
        -------
        dict[str, Any] | None
            system metadata
        """
        if self._system is None:
            try:
                assert self.entry is not None
                self._system = self.entry["systems"][self.system_id]
            except KeyError:
                raise ValueError(f"system_id={self.system_id} not found in entry")
        return self._system

    @property
    def archive(self) -> Path | None:
        """
        Return the path to the directory containing the plinder system

        Returns
        -------
        Path | None
            directory containing the plinder system
        """
        if self._archive is None:
            zips = get_zips_to_unpack(kind="systems", system_ids=[self.system_id])
            [archive] = list(zips.keys())
            self._archive = archive.parent / self.system_id
            if not self._archive.is_dir():
                raise ValueError(f"system_id={self.system_id} not found in systems")
        return self._archive

    @property
    def system_cif(self) -> str:
        """
        Path to the system.cif file

        Returns
        -------
        str
            path
        """
        assert self.archive is not None
        return (self.archive / "system.cif").as_posix()

    @property
    def receptor_cif(self) -> str:
        """
        Path to the receptor.cif file

        Returns
        -------
        str
            path
        """
        assert self.archive is not None
        return (self.archive / "receptor.cif").as_posix()

    @property
    def receptor_pdb(self) -> str:
        """
        Path to the receptor.pdb file

        Returns
        -------
        str
            path
        """
        assert self.archive is not None
        return (self.archive / "receptor.pdb").as_posix()

    @property
    def sequences_fasta(self) -> str:
        """
        Path to the sequences.fasta file

        Returns
        -------
        str
            path
        """
        assert self.archive is not None
        return (self.archive / "sequences.fasta").as_posix()

    @cached_property
    def sequences(self) -> dict[str, str]:
        """
        Path to the sequences.fasta file

        Returns
        -------
        str
            path
        """
        assert self.archive is not None
        return {k: v for k, v in FastaFile.read_iter(self.sequences_fasta)}

    @property
    def chain_mapping(self) -> dict[str, Any] | None:
        """
        Chain mapping metadata

        Returns
        -------
        dict[str, Any] | None
            chain mapping
        """
        if self._chain_mapping is None:
            assert self.archive is not None
            with (self.archive / "chain_mapping.json").open() as f:
                self._chain_mapping = json.load(f)
        return self._chain_mapping

    @property
    def water_mapping(self) -> dict[str, Any] | None:
        """
        Water mapping metadata

        Returns
        -------
        dict[str, Any] | None
            water mapping
        """
        if self._water_mapping is None:
            assert self.archive is not None
            try:
                with (self.archive / "water_mapping.json").open() as f:
                    self._water_mapping = json.load(f)
            except FileNotFoundError:
                return None
        return self._water_mapping

    @property
    def ligand_sdfs(self) -> dict[str, str]:
        """
        Return a dictionary of ligand names to paths to ligand sdf files

        Returns
        -------
        dict[str, str]
            dictionary of ligand names to paths to ligand sdf files
        """
        assert self.archive is not None
        ligands = {}
        for ligand in (self.archive / "ligand_files/").glob("*.sdf"):
            ligands[ligand.stem] = ligand.as_posix()
        return ligands

    @property
    def structures(self) -> list[str]:
        """
        Return a list of paths to all structures in the plinder system

        Returns
        -------
        list[str]
            list of paths to structures
        """
        assert self.archive is not None
        return [path.as_posix() for path in self.archive.rglob("*") if path.is_file()]

    @property
    def linked_structures(self) -> pd.DataFrame | None:
        """
        Return a dataframe of linked structures for this system. Note
        that the dataframe will include all of the scores for the linked
        structures as well, so that particular alternatives can be chosen
        accordingly.

        Returns
        -------
        pd.DataFrame | None
            dataframe of linked structures if present in plinder
        """
        if self._linked_structures is None:
            links = query_links(filters=[("reference_system_id", "==", self.system_id)])
            self._linked_structures = links
        return self._linked_structures

    @property
    def linked_archive(self) -> Path | None:
        """
        Path to linked structures archive if it exists

        Returns
        -------
        Path | None
            path to linked structures archive
        """
        if self._linked_archive is None:
            zips = get_zips_to_unpack(kind="linked_structures")
            if not len(zips):
                LOG.info("no linked_structures found, downloading now, stand by")
                get_plinder_path(rel="linked_structures")
                zips = get_zips_to_unpack(kind="linked_structures")
            archive = list(zips.keys())[0]
            self._linked_archive = archive.parent

        return self._linked_archive

    def get_linked_structure(self, link_kind: str, link_id: str) -> str:
        """
        Get the path to the requested linked structure

        Parameters
        ----------
        link_kind : str
            kind of linked structure ('apo' or 'pred')
        link_id : str
            id of linked structure

        Returns
        -------
        str
            path to linked structure
        """
        if self.linked_archive is None:
            raise ValueError("linked_archive is None!")
        assert link_kind in ["apo", "pred"]
        structure = self.linked_archive / f"{link_id}.cif"
        if not structure.is_file():
            if link_kind == "apo":
                pdb_id, chain_id = link_id.split("_")
                try:
                    download_pdb_chain_cif_file(pdb_id, chain_id, structure)
                except Exception as e:
                    raise ValueError(f"Unable to download {link_id}! {str(e)}")
            elif link_kind == "pred":
                uniprot_id = link_id.split("_")[0]
                cif_file_path = download_alphafold_cif_file(
                    uniprot_id, self.linked_archive
                )
                if cif_file_path is None:
                    raise ValueError(f"Unable to download {link_id}")
                cif_file_path.rename(structure)
            elif link_kind == "holo":
                structure = Path(PlinderSystem(system_id=link_id).receptor_cif)
            if structure is None or not structure.is_file():
                raise ValueError(f"structure={structure} does not exist!")
        return structure.as_posix()

    @cached_property
    def receptor_entity(self) -> "mol.EntityHandle":
        """
        Return the receptor entity handle

        Returns
        -------
        mol.EntityHandle
            receptor entity handle
        """
        try:
            from ost import io
        except ImportError:
            raise ImportError("Please install openstructure to use this property")
        return io.LoadMMCIF(self.receptor_cif)

    @cached_property
    def ligand_views(self) -> dict[str, "mol.ResidueView"]:
        """
        Return the ligand views

        Returns
        -------
        dict[str, mol.ResidueView]
        """
        try:
            from ost import io
        except ImportError:
            raise ImportError("Please install openstructure to use this property")

        ligand_views = {}
        for chain in self.ligand_sdfs:
            ligand_views[chain] = io.LoadEntity(
                self.ligand_sdfs[chain], format="sdf"
            ).Select("ele != H")
        return ligand_views

    @property
    def num_ligands(self) -> int:
        """
        Return the number of ligands in the system

        Returns
        -------
        int
        """
        return len(self.ligand_sdfs)

    @property
    def num_proteins(self) -> int:
        """
        Return the number of proteins in the system

        Returns
        -------
        int
        """
        return len(self.system_id.split("__")[2].split("_"))

    @property
    def alternate_structures(self) -> dict[str, Structure]:
        """
        load all alternate structures
        """
<<<<<<< HEAD
        structures = {}
        for id, kind in self.linked_structures[["id", "kind"]].values:
            protein_path = self.get_linked_structure(
                kind,
                id,
            )
            structures[id] = Structure(
                id=id,
                protein_path=Path(protein_path),
                protein_sequence=self.sequences,
                structure_type=kind,
            )
        return structures
=======
        # TODO: This assumes single protein chain holo system.
        # Extend this to make it more general
        if self._best_linked_structures == {}:
            links = query_links(filters=[("reference_system_id", "==", self.system_id)])
            best_apo = (
                links[(links.kind == "apo")].sort_values(by="scrmsd_wave").id.to_list()
            )
            if len(best_apo) > 0:
                best_apo = best_apo[0]
            else:
                best_apo = None
            best_pred = (
                links[(links.kind == "pred")].sort_values(by="scrmsd_wave").id.to_list()
            )
            if len(best_pred) > 0:
                best_pred = best_pred[0]
            else:
                best_pred = None
            apo_map = {}
            pred_map = {}
            chain_id = self.system_id.split("__")[2]
            if best_apo is not None:
                apo_map = {chain_id: self.get_linked_structure("apo", best_apo)}

            if best_pred is not None:
                pred_map = {chain_id: self.get_linked_structure("pred", best_pred)}

            self._best_linked_structures = {
                "apo": apo_map,
                "pred": pred_map,
            }
        return self._best_linked_structures
>>>>>>> 3ff3ac9d

    @property
    def holo_structure(self) -> Structure:
        """
        Load holo structure
        """
        return Structure(
            id=self.system_id,
            protein_path=Path(self.receptor_cif),
            protein_sequence=self.sequences,
            ligand_sdfs=self.ligand_sdfs,
            ligand_smiles=self.smiles,
            structure_type="holo",
        )
<<<<<<< HEAD
=======
        assert struc is not None
        return struc

    @property
    def alt_structures(self) -> dict[str, dict[str, Structure]]:
        """
        Load apo/pred structure
        """
        alt_structure_dict = {"apo": {}, "pred": {}}
        try:
            best_structures = self.best_linked_structures_paths
            for kind, alts in best_structures.items():
                alt_chain = {}
                for chain, alt_path in alts.items():
                    try:
                        alt_chain[chain] = Structure.load_structure(
                            id=Path(alt_path).parent.name,
                            protein_path=Path(alt_path),
                            protein_sequence=Path(self.sequences_fasta),
                            structure_type=kind,
                        )
                    except Exception:
                        LOG.warning(f"alt_structures: no {kind} found for {chain}")
                alt_structure_dict[kind] = alt_chain
        except Exception:
            LOG.warning("alt_structures: alt structure found")
        return alt_structure_dict  # type: ignore
>>>>>>> 3ff3ac9d

    @cached_property
    def smiles(self) -> dict[str, str] | None:
        if self.system is None:
            return None
        smiles_dict = {}
        try_smiles = ["rdkit_canonical_smiles", "smiles", "resolved_smiles"]
        for ligand in self.system["ligands"]:
            found = False
            for s in try_smiles:
                if s in ligand and ligand[s] is not None and len(ligand[s]):
                    smiles_dict[f"{ligand['instance']}.{ligand['asym_id']}"] = ligand[s]
                    found = True
                    break
            if not found:
                smiles_dict[f"{ligand['instance']}.{ligand['asym_id']}"] = ""
        return smiles_dict<|MERGE_RESOLUTION|>--- conflicted
+++ resolved
@@ -383,7 +383,6 @@
         """
         load all alternate structures
         """
-<<<<<<< HEAD
         structures = {}
         for id, kind in self.linked_structures[["id", "kind"]].values:
             protein_path = self.get_linked_structure(
@@ -397,40 +396,6 @@
                 structure_type=kind,
             )
         return structures
-=======
-        # TODO: This assumes single protein chain holo system.
-        # Extend this to make it more general
-        if self._best_linked_structures == {}:
-            links = query_links(filters=[("reference_system_id", "==", self.system_id)])
-            best_apo = (
-                links[(links.kind == "apo")].sort_values(by="scrmsd_wave").id.to_list()
-            )
-            if len(best_apo) > 0:
-                best_apo = best_apo[0]
-            else:
-                best_apo = None
-            best_pred = (
-                links[(links.kind == "pred")].sort_values(by="scrmsd_wave").id.to_list()
-            )
-            if len(best_pred) > 0:
-                best_pred = best_pred[0]
-            else:
-                best_pred = None
-            apo_map = {}
-            pred_map = {}
-            chain_id = self.system_id.split("__")[2]
-            if best_apo is not None:
-                apo_map = {chain_id: self.get_linked_structure("apo", best_apo)}
-
-            if best_pred is not None:
-                pred_map = {chain_id: self.get_linked_structure("pred", best_pred)}
-
-            self._best_linked_structures = {
-                "apo": apo_map,
-                "pred": pred_map,
-            }
-        return self._best_linked_structures
->>>>>>> 3ff3ac9d
 
     @property
     def holo_structure(self) -> Structure:
@@ -445,36 +410,6 @@
             ligand_smiles=self.smiles,
             structure_type="holo",
         )
-<<<<<<< HEAD
-=======
-        assert struc is not None
-        return struc
-
-    @property
-    def alt_structures(self) -> dict[str, dict[str, Structure]]:
-        """
-        Load apo/pred structure
-        """
-        alt_structure_dict = {"apo": {}, "pred": {}}
-        try:
-            best_structures = self.best_linked_structures_paths
-            for kind, alts in best_structures.items():
-                alt_chain = {}
-                for chain, alt_path in alts.items():
-                    try:
-                        alt_chain[chain] = Structure.load_structure(
-                            id=Path(alt_path).parent.name,
-                            protein_path=Path(alt_path),
-                            protein_sequence=Path(self.sequences_fasta),
-                            structure_type=kind,
-                        )
-                    except Exception:
-                        LOG.warning(f"alt_structures: no {kind} found for {chain}")
-                alt_structure_dict[kind] = alt_chain
-        except Exception:
-            LOG.warning("alt_structures: alt structure found")
-        return alt_structure_dict  # type: ignore
->>>>>>> 3ff3ac9d
 
     @cached_property
     def smiles(self) -> dict[str, str] | None:
